use std::collections::HashMap;

use crate::ir::ast::{Expression, Name, Statement};

type ErrorMessage = String;

type Environment = HashMap<Name, Expression>;

pub fn eval(exp: Expression, env: &Environment) -> Result<Expression, ErrorMessage> {
    match exp {
        Expression::Add(lhs, rhs) => add(*lhs, *rhs, env),
        Expression::Sub(lhs, rhs) => sub(*lhs, *rhs, env),
        Expression::Mul(lhs, rhs) => mul(*lhs, *rhs, env),
        Expression::Div(lhs, rhs) => div(*lhs, *rhs, env),
        Expression::Rmd(lhs, rhs) => rmd(*lhs, *rhs, env),
        Expression::And(lhs, rhs) => and(*lhs, *rhs, env),
        Expression::Or(lhs, rhs) => or(*lhs, *rhs, env),
        Expression::Not(lhs) => not(*lhs, env),
        Expression::EQ(lhs, rhs) => eq(*lhs, *rhs, env),
        Expression::GT(lhs, rhs) => gt(*lhs, *rhs, env),
        Expression::LT(lhs, rhs) => lt(*lhs, *rhs, env),
        Expression::GTE(lhs, rhs) => gte(*lhs, *rhs, env),
        Expression::LTE(lhs, rhs) => lte(*lhs, *rhs, env),
        Expression::Var(name) => lookup(name, env),
        _ if is_constant(exp.clone()) => Ok(exp),
        _ => Err(String::from("Not implemented yet.")),
    }
}

fn is_constant(exp: Expression) -> bool {
    match exp {
        Expression::CTrue => true,
        Expression::CFalse => true,
        Expression::CInt(_) => true,
        Expression::CReal(_) => true,
        Expression::CString(_) => true,
        _ => false,
    }
}

fn lookup(name: String, env: &Environment) -> Result<Expression, ErrorMessage> {
    match env.get(&name) {
        Some(value) => Ok(value.clone()),
        None => Err(format!("Variable {} not found", name)),
    }
}

/* Arithmetic Operations */
fn eval_binary_arith_op<F>(
    lhs: Expression,
    rhs: Expression,
    env: &Environment,
    op: F,
    error_msg: &str,
) -> Result<Expression, ErrorMessage>
where
    F: Fn(f64, f64) -> f64,
{
    let v1 = eval(lhs, env)?;
    let v2 = eval(rhs, env)?;
    match (v1, v2) {
        (Expression::CInt(v1), Expression::CInt(v2)) => {
            Ok(Expression::CInt(op(v1 as f64, v2 as f64) as i32))
        }
        (Expression::CInt(v1), Expression::CReal(v2)) => Ok(Expression::CReal(op(v1 as f64, v2))),
        (Expression::CReal(v1), Expression::CInt(v2)) => Ok(Expression::CReal(op(v1, v2 as f64))),
        (Expression::CReal(v1), Expression::CReal(v2)) => Ok(Expression::CReal(op(v1, v2))),
        _ => Err(error_msg.to_string()),
    }
}

fn add(lhs: Expression, rhs: Expression, env: &Environment) -> Result<Expression, ErrorMessage> {
    eval_binary_arith_op(
        lhs,
        rhs,
        env,
        |a, b| a + b,
        "addition '(+)' is only defined for numbers (integers and real).",
    )
}

fn sub(lhs: Expression, rhs: Expression, env: &Environment) -> Result<Expression, ErrorMessage> {
    eval_binary_arith_op(
        lhs,
        rhs,
        env,
        |a, b| a - b,
        "subtraction '(-)' is only defined for numbers (integers and real).",
    )
}

fn mul(lhs: Expression, rhs: Expression, env: &Environment) -> Result<Expression, ErrorMessage> {
    eval_binary_arith_op(
        lhs,
        rhs,
        env,
        |a, b| a * b,
        "multiplication '(*)' is only defined for numbers (integers and real).",
    )
}

fn div(lhs: Expression, rhs: Expression, env: &Environment) -> Result<Expression, ErrorMessage> {
    eval_binary_arith_op(
        lhs,
        rhs,
        env,
        |a, b| a / b,
        "division '(/)' is only defined for numbers (integers and real).",
    )
}

fn rmd(lhs: Expression, rhs: Expression, env: &Environment) -> Result<Expression, ErrorMessage> {
    eval_binary_arith_op(
        lhs,
        rhs,
        env,
        |a, b| a % b,
        "division '(/)' is only defined for numbers (integers and real).",
    )
}
/* Boolean Expressions */
fn eval_binary_boolean_op<F>(
    lhs: Expression,
    rhs: Expression,
    env: &Environment,
    op: F,
    error_msg: &str,
) -> Result<Expression, ErrorMessage>
where
    F: Fn(bool, bool) -> Expression,
{
    let v1 = eval(lhs, env)?;
    let v2 = eval(rhs, env)?;
    match (v1, v2) {
        (Expression::CTrue, Expression::CTrue) => Ok(op(true, true)),
        (Expression::CTrue, Expression::CFalse) => Ok(op(true, false)),
        (Expression::CFalse, Expression::CTrue) => Ok(op(false, true)),
        (Expression::CFalse, Expression::CFalse) => Ok(op(false, false)),
        _ => Err(error_msg.to_string()),
    }
}

fn and(lhs: Expression, rhs: Expression, env: &Environment) -> Result<Expression, ErrorMessage> {
    eval_binary_boolean_op(
        lhs,
        rhs,
        env,
        |a, b| {
            if a && b {
                Expression::CTrue
            } else {
                Expression::CFalse
            }
        },
        "'and' is only defined for booleans.",
    )
}

fn or(lhs: Expression, rhs: Expression, env: &Environment) -> Result<Expression, ErrorMessage> {
    eval_binary_boolean_op(
        lhs,
        rhs,
        env,
        |a, b| {
            if a || b {
                Expression::CTrue
            } else {
                Expression::CFalse
            }
        },
        "'or' is only defined for booleans.",
    )
}

fn not(lhs: Expression, env: &Environment) -> Result<Expression, ErrorMessage> {
    let v = eval(lhs, env)?;
    match v {
        Expression::CTrue => Ok(Expression::CFalse),
        Expression::CFalse => Ok(Expression::CTrue),
        _ => Err(String::from("'not' is only defined for booleans.")),
    }
}

/* Relational Operations */
fn eval_binary_rel_op<F>(
    lhs: Expression,
    rhs: Expression,
    env: &Environment,
    op: F,
    error_msg: &str,
) -> Result<Expression, ErrorMessage>
where
    F: Fn(f64, f64) -> Expression,
{
    let v1 = eval(lhs, env)?;
    let v2 = eval(rhs, env)?;
    match (v1, v2) {
        (Expression::CInt(v1), Expression::CInt(v2)) => Ok(op(v1 as f64, v2 as f64)),
        (Expression::CInt(v1), Expression::CReal(v2)) => Ok(op(v1 as f64, v2)),
        (Expression::CReal(v1), Expression::CInt(v2)) => Ok(op(v1, v2 as f64)),
        (Expression::CReal(v1), Expression::CReal(v2)) => Ok(op(v1, v2)),
        _ => Err(error_msg.to_string()),
    }
}

fn eq(lhs: Expression, rhs: Expression, env: &Environment) -> Result<Expression, ErrorMessage> {
    eval_binary_rel_op(
        lhs,
        rhs,
        env,
        |a, b| {
            if a == b {
                Expression::CTrue
            } else {
                Expression::CFalse
            }
        },
        "(==) is only defined for numbers (integers and real).",
    )
}

fn gt(lhs: Expression, rhs: Expression, env: &Environment) -> Result<Expression, ErrorMessage> {
    eval_binary_rel_op(
        lhs,
        rhs,
        env,
        |a, b| {
            if a > b {
                Expression::CTrue
            } else {
                Expression::CFalse
            }
        },
        "(>) is only defined for numbers (integers and real).",
    )
}

fn lt(lhs: Expression, rhs: Expression, env: &Environment) -> Result<Expression, ErrorMessage> {
    eval_binary_rel_op(
        lhs,
        rhs,
        env,
        |a, b| {
            if a < b {
                Expression::CTrue
            } else {
                Expression::CFalse
            }
        },
        "(<) is only defined for numbers (integers and real).",
    )
}

fn gte(lhs: Expression, rhs: Expression, env: &Environment) -> Result<Expression, ErrorMessage> {
    eval_binary_rel_op(
        lhs,
        rhs,
        env,
        |a, b| {
            if a >= b {
                Expression::CTrue
            } else {
                Expression::CFalse
            }
        },
        "(>=) is only defined for numbers (integers and real).",
    )
}

fn lte(lhs: Expression, rhs: Expression, env: &Environment) -> Result<Expression, ErrorMessage> {
    eval_binary_rel_op(
        lhs,
        rhs,
        env,
        |a, b| {
            if a <= b {
                Expression::CTrue
            } else {
                Expression::CFalse
            }
        },
        "(<=) is only defined for numbers (integers and real).",
    )
}

pub fn execute(stmt: Statement, env: Environment) -> Result<Environment, ErrorMessage> {
    match stmt {
        Statement::Assignment(name, exp) => {
            let value = eval(*exp, &env)?;
            let mut new_env = env;
            new_env.insert(name.clone(), value);
            Ok(new_env.clone())
        }
        Statement::IfThenElse(cond, stmt_then, stmt_else) => {
            let value = eval(*cond, &env)?;
            match value {
                Expression::CTrue => execute(*stmt_then, env),
                Expression::CFalse => match stmt_else {
                    Some(else_statement) => execute(*else_statement, env),
                    None => Ok(env),
                },
                _ => Err(String::from("expecting a boolean value.")),
            }
        }
        Statement::While(cond, stmt) => {
            let mut value = eval(*cond.clone(), &env)?;
            let mut new_env = env;
            while value == Expression::CTrue {
                new_env = execute(*stmt.clone(), new_env.clone())?;
                value = eval(*cond.clone(), &new_env.clone())?;
            }

            Ok(new_env)
        }
        Statement::Sequence(s1, s2) => execute(*s1, env).and_then(|new_env| execute(*s2, new_env)),
        _ => Err(String::from("not implemented yet")),
    }
}

#[cfg(test)]
mod tests {
    use super::*;
    use crate::ir::ast::Expression::*;
    use crate::ir::ast::Statement::*;
    use approx::relative_eq;

    #[test]
    fn eval_constant() {
        let env = HashMap::new();
        let c10 = CInt(10);
        let c20 = CInt(20);

        assert_eq!(eval(c10, &env), Ok(CInt(10)));
        assert_eq!(eval(c20, &env), Ok(CInt(20)));
    }

    #[test]
    fn eval_add_expression1() {
        let env = HashMap::new();
        let c10 = CInt(10);
        let c20 = CInt(20);
        let add1 = Add(Box::new(c10), Box::new(c20));
        assert_eq!(eval(add1, &env), Ok(CInt(30)));
    }

    #[test]
    fn eval_add_expression2() {
        let env = HashMap::new();
        let c10 = CInt(10);
        let c20 = CInt(20);
        let c30 = CInt(30);
        let add1 = Add(Box::new(c10), Box::new(c20));
        let add2 = Add(Box::new(add1), Box::new(c30));
        assert_eq!(eval(add2, &env), Ok(CInt(60)));
    }

    #[test]
    fn eval_add_expression3() {
        let env = HashMap::new();
        let c10 = CInt(10);
        let c20 = CReal(20.5);
        let add1 = Add(Box::new(c10), Box::new(c20));
        assert_eq!(eval(add1, &env), Ok(CReal(30.5)));
    }

    #[test]
    fn eval_sub_expression1() {
        let env = HashMap::new();
        let c10 = CInt(10);
        let c20 = CInt(20);
        let sub1 = Sub(Box::new(c20), Box::new(c10));
        assert_eq!(eval(sub1, &env), Ok(CInt(10)));
    }

    #[test]
    fn eval_sub_expression2() {
        let env = HashMap::new();
        let c100 = CInt(100);
        let c200 = CInt(300);
        let sub1 = Sub(Box::new(c200), Box::new(c100));
        assert_eq!(eval(sub1, &env), Ok(CInt(200)));
    }

    #[test]
    fn eval_sub_expression3() {
        let env = HashMap::new();
        let c100 = CReal(100.5);
        let c300 = CInt(300);
        let sub1 = Sub(Box::new(c300), Box::new(c100));
        assert_eq!(eval(sub1, &env), Ok(CReal(199.5)));
    }

    #[test]
    fn eval_mul_expression1() {
        let env = HashMap::new();
        let c10 = CInt(10);
        let c20 = CInt(20);
        let mul1 = Mul(Box::new(c10), Box::new(c20));
        assert_eq!(eval(mul1, &env), Ok(CInt(200)));
    }

    #[test]
    fn eval_mul_expression2() {
        let env = HashMap::new();
        let c10 = CReal(10.5);
        let c20 = CInt(20);
        let mul1 = Mul(Box::new(c10), Box::new(c20));
        assert_eq!(eval(mul1, &env), Ok(CReal(210.0)));
    }

    #[test]
    fn eval_div_expression1() {
        let env = HashMap::new();
        let c10 = CInt(10);
        let c20 = CInt(20);
        let div1 = Div(Box::new(c20), Box::new(c10));
        assert_eq!(eval(div1, &env), Ok(CInt(2)));
    }

    #[test]
    fn eval_div_expression2() {
        let env = HashMap::new();
        let c10 = CInt(10);
        let c3 = CInt(3);
        let div1 = Div(Box::new(c10), Box::new(c3));
        assert_eq!(eval(div1, &env), Ok(CInt(3)));
    }

    #[test]
    fn eval_div_expression3() {
        let env = HashMap::new();
        let c3 = CInt(3);
        let c21 = CInt(21);
        let div1 = Div(Box::new(c21), Box::new(c3));
        assert_eq!(eval(div1, &env), Ok(CInt(7)));
    }

    #[test]
    fn eval_div_expression4() {
        let env = HashMap::new();
        let c10 = CInt(10);
        let c3 = CReal(3.0);
        let div1 = Div(Box::new(c10), Box::new(c3));
        let res = eval(div1, &env);
        match res {
            Ok(CReal(v)) => assert!(relative_eq!(v, 3.3333333333333335, epsilon = f64::EPSILON)),
            Err(msg) => assert!(false, "{}", msg),
            _ => assert!(false, "Not expected."),
        }
    }

    #[test]
    fn eval_variable() {
        let env = HashMap::from([(String::from("x"), CInt(10)), (String::from("y"), CInt(20))]);
        let v1 = Var(String::from("x"));
        let v2 = Var(String::from("y"));
        assert_eq!(eval(v1, &env), Ok(CInt(10)));
        assert_eq!(eval(v2, &env), Ok(CInt(20)));
    }

    #[test]
    fn eval_expression_with_variables() {
        let env = HashMap::from([(String::from("a"), CInt(5)), (String::from("b"), CInt(3))]);
        let expr = Mul(
            Box::new(Var(String::from("a"))),
            Box::new(Add(Box::new(Var(String::from("b"))), Box::new(CInt(2)))),
        );
        assert_eq!(eval(expr, &env), Ok(CInt(25)));
    }

    #[test]
    fn eval_nested_expressions() {
        let env = HashMap::new();
        let expr = Add(
            Box::new(Mul(Box::new(CInt(2)), Box::new(CInt(3)))),
            Box::new(Sub(Box::new(CInt(10)), Box::new(CInt(4)))),
        );
        assert_eq!(eval(expr, &env), Ok(CInt(12)));
    }

    #[test]
    fn eval_variable_not_found() {
        let env = HashMap::new();
        let var_expr = Var(String::from("z"));

        assert_eq!(
            eval(var_expr, &env),
            Err(String::from("Variable z not found"))
        );
    }

    #[test]
    fn execute_assignment() {
        let env = HashMap::new();
        let assign_stmt = Assignment(String::from("x"), Box::new(CInt(42)));

        match execute(assign_stmt, env) {
            Ok(new_env) => assert_eq!(new_env.get("x"), Some(&CInt(42))),
            Err(s) => assert!(false, "{}", s),
        }
    }

    #[test]
    fn eval_summation() {
        /*
         * (a test case for the following program)
         *
         * > x = 10
         * > y = 0
         * > while x >= 0:
         * >   y = y + x
         * >   x = x - 1
         *
         * After executing this program, 'x' must be zero and
         * 'y' must be 55.
         */
        let env = HashMap::new();

        let a1 = Assignment(String::from("x"), Box::new(CInt(10)));
        let a2 = Assignment(String::from("y"), Box::new(CInt(0)));
        let a3 = Assignment(
            String::from("y"),
            Box::new(Add(
                Box::new(Var(String::from("y"))),
                Box::new(Var(String::from("x"))),
            )),
        );
        let a4 = Assignment(
            String::from("x"),
            Box::new(Sub(Box::new(Var(String::from("x"))), Box::new(CInt(1)))),
        );

        let seq1 = Sequence(Box::new(a3), Box::new(a4));

        let while_statement = While(
            Box::new(GT(Box::new(Var(String::from("x"))), Box::new(CInt(0)))),
            Box::new(seq1),
        );

        let seq2 = Sequence(Box::new(a2), Box::new(while_statement));
        let program = Sequence(Box::new(a1), Box::new(seq2));

        match execute(program, env) {
            Ok(new_env) => {
                assert_eq!(new_env.get("y"), Some(&CInt(55)));
                assert_eq!(new_env.get("x"), Some(&CInt(0)));
            }
            Err(s) => assert!(false, "{}", s),
        }
    }

    #[test]
    fn eval_simple_if_then_else() {
        /*
         * Test for simple if-then-else statement
         *
         * > x = 10
         * > if x > 5:
         * >   y = 1
         * > else:
         * >   y = 0
         *
         * After executing, 'y' should be 1.
         */
        let env = HashMap::new();

        let condition = GT(Box::new(Var(String::from("x"))), Box::new(CInt(5)));
        let then_stmt = Assignment(String::from("y"), Box::new(CInt(1)));
        let else_stmt = Assignment(String::from("y"), Box::new(CInt(0)));

        let if_statement = IfThenElse(
            Box::new(condition),
            Box::new(then_stmt),
            Some(Box::new(else_stmt)),
        );

        let setup_stmt = Assignment(String::from("x"), Box::new(CInt(10)));
        let program = Sequence(Box::new(setup_stmt), Box::new(if_statement));

        match execute(program, env) {
            Ok(new_env) => assert_eq!(new_env.get("y"), Some(&CInt(1))),
            Err(s) => assert!(false, "{}", s),
        }
    }

    #[test]
    fn eval_if_then_optional_else() {
        /*
         * Test for simple if-then-else statement
         *
         * > x = 1
         * > y = 0
         * > if x == y:
         * >   y = 1
         * > else:
         * >    y = 2
         * >    if x < 0:
         * >        y = 5
         *
         * After executing, 'y' should be 2.
         */

        let env = HashMap::new();

        let second_condition = LT(Box::new(Var(String::from("x"))), Box::new(CInt(0)));
        let second_then_stmt = Assignment(String::from("y"), Box::new(CInt(5)));

        let second_if_stmt =
            IfThenElse(Box::new(second_condition), Box::new(second_then_stmt), None);

        let else_setup_stmt = Assignment(String::from("y"), Box::new(CInt(2)));
        let else_stmt = Sequence(Box::new(else_setup_stmt), Box::new(second_if_stmt));

        let first_condition = EQ(
            Box::new(Var(String::from("x"))),
            Box::new(Var(String::from("y"))),
        );
        let first_then_stmt = Assignment(String::from("y"), Box::new(CInt(1)));

        let first_if_stmt = IfThenElse(
            Box::new(first_condition),
            Box::new(first_then_stmt),
            Some(Box::new(else_stmt)),
        );

        let second_assignment = Assignment(String::from("y"), Box::new(CInt(0)));
        let setup_stmt = Sequence(Box::new(second_assignment), Box::new(first_if_stmt));

        let first_assignment = Assignment(String::from("x"), Box::new(CInt(1)));
        let program = Sequence(Box::new(first_assignment), Box::new(setup_stmt));

        match execute(program, env) {
            Ok(new_env) => assert_eq!(new_env.get("y"), Some(&CInt(2))),
            Err(s) => assert!(false, "{}", s),
        }
    }

    #[test]
    fn eval_while_using_rmd() {
        /*
         *   Test for remainder operator using while
         *
         *   x = 1
         *   y = 1800
         *   z = 0
         *   while x*x <= y:
         *       if y % x == 0:
         *           if x % 2 == 0:
         *               z = z + 1
         *           if (y / x) % 2 == 0:
         *               z = z + 1
         *       x = x + 1
         *
         *   After processing 'x' must be 43
         *   and 'z' must be 27
         */

        let env = HashMap::new();
        let a1 = Assignment(Box::new(String::from("x")), Box::new(CInt(1)));
        let a2 = Assignment(Box::new(String::from("y")), Box::new(CInt(1800)));
        let a3 = Assignment(Box::new(String::from("z")), Box::new(CInt(0)));
        let a4 = Assignment(
            Box::new(String::from("z")),
            Box::new(Add(Box::new(Var(String::from("z"))), Box::new(CInt(1)))),
        );
        let a5 = Assignment(
            Box::new(String::from("z")),
            Box::new(Add(Box::new(Var(String::from("z"))), Box::new(CInt(1)))),
        );
        let a6 = Assignment(
            Box::new(String::from("x")),
            Box::new(Add(Box::new(Var(String::from("x"))), Box::new(CInt(1)))),
        );

        let if_statement1 = IfThenElse(
            Box::new(EQ(
                Box::new(Rmd(Box::new(Var(String::from("x"))), Box::new(CInt(2)))),
                Box::new(CInt(0)),
            )),
            Box::new(a4),
            None,
        );
        let if_statement2 = IfThenElse(
            Box::new(EQ(
                Box::new(Rmd(
                    Box::new(Div(
                        Box::new(Var(String::from("y"))),
                        Box::new(Var(String::from("x"))),
                    )),
                    Box::new(CInt(2)),
                )),
                Box::new(CInt(0)),
            )),
            Box::new(a5),
            None,
        );

        let seq = Sequence(Box::new(if_statement1), Box::new(if_statement2));
        let if_statement = IfThenElse(
            Box::new(EQ(
                Box::new(Rmd(
                    Box::new(Var(String::from("y"))),
                    Box::new(Var(String::from("x"))),
                )),
                Box::new(CInt(0)),
            )),
            Box::new(seq),
            None,
        );

        let seq1 = Sequence(Box::new(if_statement), Box::new(a6));

        let while_statement = While(
            Box::new(LTE(
                Box::new(Mul(
                    Box::new(Var(String::from("x"))),
                    Box::new(Var(String::from("x"))),
                )),
                Box::new(Var(String::from("y"))),
            )),
            Box::new(seq1),
        );

        let seq2 = Sequence(Box::new(Sequence(Box::new(a1), Box::new(a2))), Box::new(a3));

        let program = Sequence(Box::new(seq2), Box::new(while_statement));

        match execute(program, env) {
            Ok(new_env) => {
                assert_eq!(new_env.get("x"), Some(&CInt(43)));
                assert_eq!(new_env.get("z"), Some(&CInt(27)));
            }
            Err(s) => assert!(false, "{}", s),
        }
    }

    #[test]
    fn eval_while_with_if() {
        /*
         *   Test for more complex while statement
         *
         *   x = 1
         *   y = 1.0
         *   while x <= 11 && y == 1.0:
         *       if x == 10:
         *           y = y / 1024
         *       x = x + 1
         *
         *   After executing this program, 'x' must be 11
         *   and 'y' must be 0.0009765625
         */

        let env = HashMap::new();

        let a1 = Assignment(Box::new(String::from("x")), Box::new(CInt(1)));
        let a2 = Assignment(Box::new(String::from("y")), Box::new(CReal(1.0)));
        let a3 = Assignment(
            Box::new(String::from("y")),
            Box::new(Div(Box::new(Var(String::from("y"))), Box::new(CInt(1024)))),
        );
        let a4 = Assignment(
            Box::new(String::from("x")),
            Box::new(Add(Box::new(Var(String::from("x"))), Box::new(CInt(1)))),
        );

        let if_statement: Statement = IfThenElse(
            Box::new(EQ(Box::new(Var(String::from("x"))), Box::new(CInt(10)))),
            Box::new(a3),
            None,
        );

        let seq_in_while = Sequence(Box::new(if_statement), Box::new(a4));

        let while_statement = While(
            Box::new(And(
                Box::new(LTE(Box::new(Var(String::from("x"))), Box::new(CInt(11)))),
                Box::new(EQ(Box::new(Var(String::from("y"))), Box::new(CReal(1.0)))),
            )),
            Box::new(seq_in_while),
        );

        let seq = Sequence(Box::new(a1), Box::new(a2));

        let program = Sequence(Box::new(seq), Box::new(while_statement));

        match execute(program, env) {
            Ok(new_env) => {
                assert_eq!(new_env.get("x"), Some(&CInt(11)));
                assert_eq!(new_env.get("y"), Some(&CReal(0.0009765625)));
            }
            Err(s) => assert!(false, "{}", s),
        }
    }

    #[test]
    fn eval_while_with_boolean() {
        /*  Test for while statement using booleans
         *
         *   x = true
         *   y = 1
         *   while x:
         *       if y > 1e9:
         *           x = false
         *       else:
         *           y = y * 2
         *
         *   After executing this program 'y' must be equal 1073741824
         *   and 'x' must be equal false
         */

        let env = HashMap::new();
        let a1 = Assignment(Box::new(String::from("x")), Box::new(CTrue));
        let a2 = Assignment(Box::new(String::from("y")), Box::new(CInt(1)));
        let a3 = Assignment(Box::new(String::from("x")), Box::new(CFalse));
        let a4 = Assignment(
            Box::new(String::from("y")),
            Box::new(Mul(Box::new(Var(String::from("y"))), Box::new(CInt(2)))),
        );

        let if_then_else_statement = IfThenElse(
            Box::new(GT(
                Box::new(Var(String::from("y"))),
                Box::new(CInt(1000000000)),
            )),
            Box::new(a3),
            Some(Box::new(a4)),
        );

        let while_statement = While(
            Box::new(Var(String::from("x"))),
            Box::new(if_then_else_statement),
        );

        let program = Sequence(
            Box::new(a1),
            Box::new(Sequence(Box::new(a2), Box::new(while_statement))),
        );

        match execute(program, env) {
            Ok(new_env) => {
                assert_eq!(new_env.get("x"), Some(&CFalse));
                assert_eq!(new_env.get("y"), Some(&CInt(1073741824)));
            }
            Err(s) => assert!(false, "{}", s),
        }
    }

    #[test]
    fn eval_more_complex_while() {}
    // #[test]
    // fn eval_while_loop_decrement() {
    //     /*
    //      * Test for while loop that decrements a variable
    //      *
    //      * > x = 3
    //      * > y = 10
    //      * > while x:
    //      * >   y = y - 1
    //      * >   x = x - 1
    //      *
    //      * After executing, 'y' should be 7 and 'x' should be 0.
    //      */
    //     let env = HashMap::new();

<<<<<<< HEAD
    //     let a1 = Statement::Assignment(Box::new(String::from("x")), Box::new(CInt(3)));
    //     let a2 = Statement::Assignment(Box::new(String::from("y")), Box::new(CInt(10)));
    //     let a3 = Statement::Assignment(
    //         Box::new(String::from("y")),
    //         Box::new(Sub(Box::new(Var(String::from("y"))), Box::new(CInt(1)))),
    //     );
    //     let a4 = Statement::Assignment(
    //         Box::new(String::from("x")),
    //         Box::new(Sub(Box::new(Var(String::from("x"))), Box::new(CInt(1)))),
    //     );

    //     let seq1 = Statement::Sequence(Box::new(a3), Box::new(a4));
    //     let while_statement = Statement::While(Box::new(Var(String::from("x"))), Box::new(seq1));
    //     let program = Statement::Sequence(
=======
    //     let a1 = Assignment(String::from("x")), Box:new(CInt(3)));
    //     let a2 = Assignment(String::from("y")), Box:new(CInt(10)));
    //     let a3 = Assignment(
    //         String::from("y")),
    //         Box::new(Sub(
    //             Box::new(Var(String::from("y"))),
    //             Box::new(CInt(1)),
    //         )),
    //     );
    //     let a4 = Assignment(
    //         String::from("x")),
    //         Box::new(Sub(
    //             Box::new(Var(String::from("x"))),
    //             Box::new(CInt(1)),
    //         )),
    //     );

    //     let seq1 = Sequence(Box::new(a3), Box::new(a4));
    //     let while_statement =
    //         While(Box::new(Var(String::from("x"))), Box::new(seq1));
    //     let program = Sequence(
>>>>>>> 9d6c17b1
    //         Box::new(a1),
    //         Box::new(Sequence(Box::new(a2), Box::new(while_statement))),
    //     );

    //     match execute(program, env) {
    //         Ok(new_env) => {
    //             assert_eq!(new_env.get("y"), Some(&CInt(7)));
    //             assert_eq!(new_env.get("x"), Some(&CInt(0)));
    //         }
    //         Err(s) => assert!(false, "{}", s),
    //     }
    // }
    // #[test]
    // fn eval_nested_if_statements() {
    //     /*
    //      * Test for nested if-then-else statements
    //      *
    //      * > x = 10
    //      * > if x > 5:
    //      * >   if x > 8:
    //      * >     y = 1
    //      * >   else:
    //      * >     y = 2
    //      * > else:
    //      * >   y = 0
    //      *
    //      * After executing, 'y' should be 1.
    //      */
    //     let env = HashMap::new();

    //     let inner_then_stmt =
    //         Assignment(String::from("y")), Box:new(CInt(1)));
    //     let inner_else_stmt =
    //         Assignment(String::from("y")), Box:new(CInt(2)));
    //     let inner_if_statement = Statement::IfThenElse(
    //         Box::new(Var(String::from("x"))),
    //         Box::new(inner_then_stmt),
    //         Box::new(inner_else_stmt),
    //     );

    //     let outer_else_stmt =
    //         Assignment(String::from("y")), Box:new(CInt(0)));
    //     let outer_if_statement = Statement::IfThenElse(
    //         Box::new(Var(String::from("x"))),
    //         Box::new(inner_if_statement),
    //         Box::new(outer_else_stmt),
    //     );

    //     let setup_stmt =
    //         Assignment(String::from("x")), Box:new(CInt(10)));
    //     let program = Sequence(Box::new(setup_stmt), Box::new(outer_if_statement));

    //     match execute(&program, env) {
    //         Ok(new_env) => assert_eq!(new_env.get("y"), Some(&1)),
    //         Err(s) => assert!(false, "{}", s),
    //     }
    // }

    #[test]
    fn eval_complex_sequence() {
        /*
         * Sequence with multiple assignments and expressions
         *
         * > x = 5
         * > y = 0
         * > z = 2 * x + 3
         *
         * After executing, 'x' should be 5, 'y' should be 0, and 'z' should be 13.
         */
        let env = HashMap::new();

        let a1 = Assignment(String::from("x"), Box::new(CInt(5)));
        let a2 = Assignment(String::from("y"), Box::new(CInt(0)));
        let a3 = Assignment(
            String::from("z"),
            Box::new(Add(
                Box::new(Mul(Box::new(CInt(2)), Box::new(Var(String::from("x"))))),
                Box::new(CInt(3)),
            )),
        );

        let program = Sequence(Box::new(a1), Box::new(Sequence(Box::new(a2), Box::new(a3))));

        match execute(program, env) {
            Ok(new_env) => {
                assert_eq!(new_env.get("x"), Some(&CInt(5)));
                assert_eq!(new_env.get("y"), Some(&CInt(0)));
                assert_eq!(new_env.get("z"), Some(&CInt(13)));
            }
            Err(s) => assert!(false, "{}", s),
        }
    }
}<|MERGE_RESOLUTION|>--- conflicted
+++ resolved
@@ -656,19 +656,19 @@
          */
 
         let env = HashMap::new();
-        let a1 = Assignment(Box::new(String::from("x")), Box::new(CInt(1)));
-        let a2 = Assignment(Box::new(String::from("y")), Box::new(CInt(1800)));
-        let a3 = Assignment(Box::new(String::from("z")), Box::new(CInt(0)));
+        let a1 = Assignment(String::from("x"), Box::new(CInt(1)));
+        let a2 = Assignment(String::from("y"), Box::new(CInt(1800)));
+        let a3 = Assignment(String::from("z"), Box::new(CInt(0)));
         let a4 = Assignment(
-            Box::new(String::from("z")),
+            String::from("z"),
             Box::new(Add(Box::new(Var(String::from("z"))), Box::new(CInt(1)))),
         );
         let a5 = Assignment(
-            Box::new(String::from("z")),
+            String::from("z"),
             Box::new(Add(Box::new(Var(String::from("z"))), Box::new(CInt(1)))),
         );
         let a6 = Assignment(
-            Box::new(String::from("x")),
+            String::from("x"),
             Box::new(Add(Box::new(Var(String::from("x"))), Box::new(CInt(1)))),
         );
 
@@ -752,14 +752,14 @@
 
         let env = HashMap::new();
 
-        let a1 = Assignment(Box::new(String::from("x")), Box::new(CInt(1)));
-        let a2 = Assignment(Box::new(String::from("y")), Box::new(CReal(1.0)));
+        let a1 = Assignment(String::from("x"), Box::new(CInt(1)));
+        let a2 = Assignment(String::from("y"), Box::new(CReal(1.0)));
         let a3 = Assignment(
-            Box::new(String::from("y")),
+            String::from("y"),
             Box::new(Div(Box::new(Var(String::from("y"))), Box::new(CInt(1024)))),
         );
         let a4 = Assignment(
-            Box::new(String::from("x")),
+            String::from("x"),
             Box::new(Add(Box::new(Var(String::from("x"))), Box::new(CInt(1)))),
         );
 
@@ -809,11 +809,11 @@
          */
 
         let env = HashMap::new();
-        let a1 = Assignment(Box::new(String::from("x")), Box::new(CTrue));
-        let a2 = Assignment(Box::new(String::from("y")), Box::new(CInt(1)));
-        let a3 = Assignment(Box::new(String::from("x")), Box::new(CFalse));
+        let a1 = Assignment(String::from("x"), Box::new(CTrue));
+        let a2 = Assignment(String::from("y"), Box::new(CInt(1)));
+        let a3 = Assignment(String::from("x"), Box::new(CFalse));
         let a4 = Assignment(
-            Box::new(String::from("y")),
+            String::from("y"),
             Box::new(Mul(Box::new(Var(String::from("y"))), Box::new(CInt(2)))),
         );
 
@@ -862,7 +862,6 @@
     //      */
     //     let env = HashMap::new();
 
-<<<<<<< HEAD
     //     let a1 = Statement::Assignment(Box::new(String::from("x")), Box::new(CInt(3)));
     //     let a2 = Statement::Assignment(Box::new(String::from("y")), Box::new(CInt(10)));
     //     let a3 = Statement::Assignment(
@@ -871,35 +870,16 @@
     //     );
     //     let a4 = Statement::Assignment(
     //         Box::new(String::from("x")),
-    //         Box::new(Sub(Box::new(Var(String::from("x"))), Box::new(CInt(1)))),
-    //     );
-
-    //     let seq1 = Statement::Sequence(Box::new(a3), Box::new(a4));
-    //     let while_statement = Statement::While(Box::new(Var(String::from("x"))), Box::new(seq1));
-    //     let program = Statement::Sequence(
-=======
-    //     let a1 = Assignment(String::from("x")), Box:new(CInt(3)));
-    //     let a2 = Assignment(String::from("y")), Box:new(CInt(10)));
-    //     let a3 = Assignment(
-    //         String::from("y")),
-    //         Box::new(Sub(
-    //             Box::new(Var(String::from("y"))),
-    //             Box::new(CInt(1)),
-    //         )),
-    //     );
-    //     let a4 = Assignment(
-    //         String::from("x")),
     //         Box::new(Sub(
     //             Box::new(Var(String::from("x"))),
     //             Box::new(CInt(1)),
     //         )),
     //     );
 
-    //     let seq1 = Sequence(Box::new(a3), Box::new(a4));
+    //     let seq1 = Statement::Sequence(Box::new(a3), Box::new(a4));
     //     let while_statement =
-    //         While(Box::new(Var(String::from("x"))), Box::new(seq1));
-    //     let program = Sequence(
->>>>>>> 9d6c17b1
+    //         Statement::While(Box::new(Var(String::from("x"))), Box::new(seq1));
+    //     let program = Statement::Sequence(
     //         Box::new(a1),
     //         Box::new(Sequence(Box::new(a2), Box::new(while_statement))),
     //     );
