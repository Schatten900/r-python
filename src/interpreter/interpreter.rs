--- conflicted
+++ resolved
@@ -1,8 +1,8 @@
 use std::collections::HashMap;
 
 use crate::ir::ast::Expression;
+use crate::ir::ast::Name;
 use crate::ir::ast::Statement;
-use crate::ir::ast::Name;
 
 type IntValue = i32;
 type ErrorMessage = String;
@@ -18,16 +18,15 @@
         Expression::Div(lhs, rhs) => Ok(eval(lhs, env)? / eval(rhs, env)?),
         Expression::Var(name) => match env.get(name) {
             Some(&value) => Ok(value),
-<<<<<<< HEAD
-            None => Err(String::from("Variable {name} not found")),
-=======
             None => Err(format!("Variable {} not found", name)),
->>>>>>> 3457707b
         },
     }
 }
 
-pub fn execute<'a>(stmt: &Statement, env: &'a mut Environment) -> Result<&'a Environment, ErrorMessage> {
+pub fn execute<'a>(
+    stmt: &Statement,
+    env: &'a mut Environment,
+) -> Result<&'a Environment, ErrorMessage> {
     match stmt {
         Statement::Assignment(name, exp) => {
             let value = eval(exp, env)?;
@@ -102,16 +101,6 @@
         let env = HashMap::from([(String::from("x"), 10), (String::from("y"), 20)]);
         let v1 = Expression::Var(String::from("x"));
         let v2 = Expression::Var(String::from("y"));
-<<<<<<< HEAD
-
-        assert_eq!(eval(&v1, &env), Ok(10));
-        assert_eq!(eval(&v2, &env), Ok(20));
-    }
-
-    // TODO: Write more unit tests here.
-    //  (a) variable not found
-    //  ...
-=======
         assert_eq!(eval(&v1, &env), Ok(10));
         assert_eq!(eval(&v2, &env), Ok(20));
     }
@@ -201,5 +190,4 @@
             Err(String::from("Variable z not found"))
         );
     }
->>>>>>> 3457707b
 }