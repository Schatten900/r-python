use std::collections::HashMap;
use std::hash::{Hash, Hasher};

pub type Name = String;

#[derive(Debug, PartialEq)]
pub enum Type {
    TInteger,
    TBool,
    TReal,
    TString,
    TList(Box<Type>),
<<<<<<< HEAD
    TTuple(Box<Type>),
    TDict(Box<Type>,Box<Type>),
    TSet(Box<Type>),
}


#[derive(Debug, PartialEq, Clone)]
=======
    TTuple(Vec<Type>),
    TDict(Box<Type>,Box<Type>),
    THash(Box<Type>, Box<Type>),
    TUnit,
}

//#[derive(Debug, PartialEq, Clone)]
#[derive(Debug, Clone)]
>>>>>>> 8d266a9e
pub enum Expression {
    /* constants */
    CTrue,
    CFalse,
    CInt(i32),
    CReal(f64),
    CString(String),

    /* variable reference */
    Var(Name),

    /* arithmetic expressions over numbers */
    Add(Box<Expression>, Box<Expression>),
    Sub(Box<Expression>, Box<Expression>),
    Mul(Box<Expression>, Box<Expression>),
    Div(Box<Expression>, Box<Expression>),
    Rmd(Box<Expression>, Box<Expression>),

    /* boolean expressions over booleans */
    And(Box<Expression>, Box<Expression>),
    Or(Box<Expression>, Box<Expression>),
    Not(Box<Expression>),

    /* relational expressions over numbers */
    EQ(Box<Expression>, Box<Expression>),
    GT(Box<Expression>, Box<Expression>),
    LT(Box<Expression>, Box<Expression>),
    GTE(Box<Expression>, Box<Expression>),
    LTE(Box<Expression>, Box<Expression>),

    /* Data Structure */
<<<<<<< HEAD
    Set(Vec<Expression>),
    Tuple(Vec<Expression>),
    AddTuple(Box<Expression>, Box<Expression>),
    GetTuple(Box<Expression>, Box<Expression>),
    LengthTuple(Box<Expression>),
    List(Option<Vec<Expression>>,Option<Box<Expression>>),
    Push(Box<Expression>,Box<Expression>),
    Pop(Box<Expression>),
    Get(Box<Expression>,Box<Expression>),
    Len(Box<Expression>)
=======
    List(Vec<Expression>,Box<Expression>),
    Tuple(Vec<Expression>),
    
    Append(Box<Expression>,Box<Expression>),
    Pop(Box<Expression>),
    Get(Box<Expression>,Box<Expression>),
    Len(Box<Expression>),
    
    Dict(Option<Vec<(Expression, Expression)>>),
    GetDict(Box<Expression>, Box<Expression>),
    SetDict(Box<Expression>, Box<Expression>, Box<Expression>),
    RemoveDict(Box<Expression>, Box<Expression>),
    
    Hash(Option<HashMap<Expression, Expression>>),
    GetHash(Box<Expression>, Box<Expression>),
    SetHash(Box<Expression>, Box<Expression>, Box<Expression>),
    RemoveHash(Box<Expression>, Box<Expression>),
}

impl PartialEq for Expression {
    fn eq(&self, other: &Self) -> bool {
        match (self, other) {
            // Comparison of constants
            (Expression::CTrue, Expression::CTrue) => true,
            (Expression::CFalse, Expression::CFalse) => true,
            (Expression::CInt(a), Expression::CInt(b)) => a == b,
            (Expression::CReal(a), Expression::CReal(b)) => a == b,
            (Expression::CString(a), Expression::CString(b)) => a == b,

            // Comparison of variables
            (Expression::Var(a), Expression::Var(b)) => a == b,

            // Comparison of arithmetic expressions
            (Expression::Add(a1, b1), Expression::Add(a2, b2)) => a1 == a2 && b1 == b2,
            (Expression::Sub(a1, b1), Expression::Sub(a2, b2)) => a1 == a2 && b1 == b2,
            (Expression::Mul(a1, b1), Expression::Mul(a2, b2)) => a1 == a2 && b1 == b2,
            (Expression::Div(a1, b1), Expression::Div(a2, b2)) => a1 == a2 && b1 == b2,
            (Expression::Rmd(a1, b1), Expression::Rmd(a2, b2)) => a1 == a2 && b1 == b2,

            // Comparison of boolean expressions
            (Expression::And(a1, b1), Expression::And(a2, b2)) => a1 == a2 && b1 == b2,
            (Expression::Or(a1, b1), Expression::Or(a2, b2)) => a1 == a2 && b1 == b2,
            (Expression::Not(a1), Expression::Not(a2)) => a1 == a2,

            // Comparison of relational expressions
            (Expression::EQ(a1, b1), Expression::EQ(a2, b2)) => a1 == a2 && b1 == b2,
            (Expression::GT(a1, b1), Expression::GT(a2, b2)) => a1 == a2 && b1 == b2,
            (Expression::LT(a1, b1), Expression::LT(a2, b2)) => a1 == a2 && b1 == b2,
            (Expression::GTE(a1, b1), Expression::GTE(a2, b2)) => a1 == a2 && b1 == b2,
            (Expression::LTE(a1, b1), Expression::LTE(a2, b2)) => a1 == a2 && b1 == b2,

            // Comparison of data structures (List, Tuple)
            (Expression::List(a1, b1), Expression::List(a2, b2)) => a1 == a2 && b1 == b2,
            (Expression::Tuple(a1), Expression::Tuple(a2)) => a1 == a2,

            // Comparison of data structures (Dict, Hash)
            (Expression::Dict(a1), Expression::Dict(a2)) => a1 == a2,
            (Expression::Hash(a1), Expression::Hash(a2)) => {
                match (a1, a2) {
                    (Some(map1), Some(map2)) => map1 == map2,
                    (None, None) => true,
                    _ => false,
                }
            },
            // Other cases
            _ => false,
        }
    }
}


impl Eq for Expression {}

impl Hash for Expression {
    fn hash<H: Hasher>(&self, state: &mut H) {
        match self {
            Expression::CInt(i) => i.hash(state),
            Expression::CReal(f) => f.to_bits().hash(state), // f64 -> bits
            Expression::CString(s) => s.hash(state),
            Expression::CTrue => 0.hash(state),
            Expression::CFalse => 1.hash(state),
            Expression::Var(v) => v.hash(state),
            Expression::Add(a, b) => {
                a.hash(state);
                b.hash(state);
            }
            _ => 0.hash(state),
        }
    }
>>>>>>> 8d266a9e
}

#[derive(Debug, PartialEq, Clone)]
pub enum Statement {
    VarDeclaration(Name),
    ValDeclaration(Name),
    Assignment(Name, Box<Expression>),
    IfThenElse(Box<Expression>, Box<Statement>, Option<Box<Statement>>),
    While(Box<Expression>, Box<Statement>),
    Sequence(Box<Statement>, Box<Statement>),
} <|MERGE_RESOLUTION|>--- conflicted
+++ resolved
@@ -10,24 +10,16 @@
     TReal,
     TString,
     TList(Box<Type>),
-<<<<<<< HEAD
     TTuple(Box<Type>),
-    TDict(Box<Type>,Box<Type>),
     TSet(Box<Type>),
-}
-
-
-#[derive(Debug, PartialEq, Clone)]
-=======
-    TTuple(Vec<Type>),
     TDict(Box<Type>,Box<Type>),
     THash(Box<Type>, Box<Type>),
     TUnit,
 }
 
+
 //#[derive(Debug, PartialEq, Clone)]
 #[derive(Debug, Clone)]
->>>>>>> 8d266a9e
 pub enum Expression {
     /* constants */
     CTrue,
@@ -59,18 +51,7 @@
     LTE(Box<Expression>, Box<Expression>),
 
     /* Data Structure */
-<<<<<<< HEAD
     Set(Vec<Expression>),
-    Tuple(Vec<Expression>),
-    AddTuple(Box<Expression>, Box<Expression>),
-    GetTuple(Box<Expression>, Box<Expression>),
-    LengthTuple(Box<Expression>),
-    List(Option<Vec<Expression>>,Option<Box<Expression>>),
-    Push(Box<Expression>,Box<Expression>),
-    Pop(Box<Expression>),
-    Get(Box<Expression>,Box<Expression>),
-    Len(Box<Expression>)
-=======
     List(Vec<Expression>,Box<Expression>),
     Tuple(Vec<Expression>),
     
@@ -160,7 +141,6 @@
             _ => 0.hash(state),
         }
     }
->>>>>>> 8d266a9e
 }
 
 #[derive(Debug, PartialEq, Clone)]
